/*
 * Licensed to the Apache Software Foundation (ASF) under one
 * or more contributor license agreements.  See the NOTICE file
 * distributed with this work for additional information
 * regarding copyright ownership.  The ASF licenses this file
 * to you under the Apache License, Version 2.0 (the
 * "License"); you may not use this file except in compliance
 * with the License.  You may obtain a copy of the License at
 *
 * http://www.apache.org/licenses/LICENSE-2.0
 *
 * Unless required by applicable law or agreed to in writing,
 * software distributed under the License is distributed on an
 * "AS IS" BASIS, WITHOUT WARRANTIES OR CONDITIONS OF ANY
 * KIND, either express or implied.  See the License for the
 * specific language governing permissions and limitations
 * under the License.
 */
package org.apache.tinkerpop.gremlin;

import org.apache.commons.configuration.Configuration;
import org.apache.tinkerpop.gremlin.process.computer.GraphComputer;
import org.apache.tinkerpop.gremlin.process.traversal.Traversal;
import org.apache.tinkerpop.gremlin.process.traversal.TraversalStrategy;
import org.apache.tinkerpop.gremlin.process.traversal.Traverser;
import org.apache.tinkerpop.gremlin.process.traversal.dsl.graph.DefaultGraphTraversal;
import org.apache.tinkerpop.gremlin.process.traversal.dsl.graph.GraphTraversal;
import org.apache.tinkerpop.gremlin.process.traversal.dsl.graph.GraphTraversalSource;
import org.apache.tinkerpop.gremlin.process.traversal.dsl.graph.__;
import org.apache.tinkerpop.gremlin.process.traversal.traverser.B_LP_O_P_S_SE_SL_Traverser;
import org.apache.tinkerpop.gremlin.process.traversal.traverser.B_LP_O_S_SE_SL_Traverser;
import org.apache.tinkerpop.gremlin.process.traversal.traverser.B_O_S_SE_SL_Traverser;
import org.apache.tinkerpop.gremlin.process.traversal.traverser.B_O_Traverser;
import org.apache.tinkerpop.gremlin.process.traversal.traverser.O_Traverser;
import org.apache.tinkerpop.gremlin.structure.Edge;
import org.apache.tinkerpop.gremlin.structure.Element;
import org.apache.tinkerpop.gremlin.structure.Graph;
import org.apache.tinkerpop.gremlin.structure.Property;
import org.apache.tinkerpop.gremlin.structure.Vertex;
import org.apache.tinkerpop.gremlin.structure.VertexProperty;
import org.apache.tinkerpop.gremlin.structure.util.GraphFactory;

import java.lang.annotation.ElementType;
import java.lang.annotation.Inherited;
import java.lang.annotation.Retention;
import java.lang.annotation.RetentionPolicy;
import java.lang.annotation.Target;
import java.util.Collections;
import java.util.HashMap;
import java.util.HashSet;
import java.util.Map;
import java.util.Optional;
import java.util.Set;

/**
 * Those developing Gremlin implementations must provide a GraphProvider implementation so that the
 * different test suites know how to instantiate their implementations.  Implementers may choose to have multiple
 * {@code GraphProvider} implementations to mix and match with multiple test suite implementations.  For example,
 * create one {@code GraphProvider} that has no indices defined and a separate {@code GraphProvider} that has
 * indices.  Then create separate test suite implementations for each {@code GraphProvider}.  This approach will
 * have the test suites executed once for each {@code GraphProvider} ensuring that the {@link Graph} implementation
 * works under multiple configurations.  Consider making these "extra" tests "integration tests" so that they
 * don't have to be executed on every run of the build so as to save time.  Run the "integration tests" periodically
 * to ensure overall compliance.
 *
 * @author Stephen Mallette (http://stephen.genoprime.com)
 */
public interface GraphProvider {

    /**
     * Implementations from {@code gremlin-core} that need to be part of the clear process.  This does not exempt
     * providers from having to register their extensions to any of these classes, but does prevent them from
     * having to register them in addition to their own.
     */
    public static final Set<Class> CORE_IMPLEMENTATIONS = new HashSet<Class>() {{
        add(__.class);
        add(DefaultGraphTraversal.class);
        add(GraphTraversalSource.class);
        add(B_O_S_SE_SL_Traverser.class);
        add(B_LP_O_P_S_SE_SL_Traverser.class);
        add(B_LP_O_S_SE_SL_Traverser.class);
        add(B_O_Traverser.class);
        add(O_Traverser.class);
    }};

    /**
<<<<<<< HEAD
     * Create a {@link GraphTraversalSource} from a {@link Graph} instance.  The default implementation does not
     * use {@link GraphComputer} so vendors should override as necessary if their implementation is testing
     * something that requires a different engine type, like {@link GraphComputer}.
=======
     * Create a {@link GraphTraversalSource} from a {@link Graph} instance.  The default implementation uses the
     * {@link StandardTraversalEngine} so providers should override as necessary if their implementation is testing
     * something that requires a different engine type, like those tests for
     * {@link org.apache.tinkerpop.gremlin.process.traversal.TraversalEngine.Type}.
>>>>>>> d239a5ac
     */
    public default GraphTraversalSource traversal(final Graph graph) {
        return graph.traversal();
    }

    /**
<<<<<<< HEAD
     * Create a {@link GraphTraversalSource} from a {@link Graph} instance.  The default implementation does not use
     * {@link GraphComputer} so vendors should override as necessary if their implementation is testing
     * something that requires a different engine type, like {@link GraphComputer}.
=======
     * Create a {@link GraphTraversalSource} from a {@link Graph} instance.  The default implementation uses the
     * {@link StandardTraversalEngine} so providers should override as necessary if their implementation is testing
     * something that requires a different engine type, like those tests for
     * {@link org.apache.tinkerpop.gremlin.process.traversal.TraversalEngine.Type}.
>>>>>>> d239a5ac
     * <p/>
     * Implementations should apply strategies as necessary to the
     * {@link org.apache.tinkerpop.gremlin.process.traversal.dsl.graph.GraphTraversalSource} before calling
     * it's {@code create} method.
     */
    public default GraphTraversalSource traversal(final Graph graph, final TraversalStrategy... strategies) {
        return this.traversal(graph).withStrategies(strategies);
    }

    /**
     * Create a {@link GraphComputer} from the {@link Graph} instance. The default implementation simply calls {@code graph.compute()}.
     *
     * @param graph the graph to get the graph computer from
     * @return a new graph computer
     */
    public default GraphComputer getGraphComputer(final Graph graph) {
        return graph.compute();
    }

    /**
     * Creates a new {@link org.apache.tinkerpop.gremlin.structure.Graph} instance using the default
     * {@code org.apache.commons.configuration.Configuration} from
     * {@link #standardGraphConfiguration(Class, String, LoadGraphWith.GraphData)}.
     */
    default public Graph standardTestGraph(final Class<?> test, final String testMethodName, final LoadGraphWith.GraphData loadGraphWith) {
        return GraphFactory.open(standardGraphConfiguration(test, testMethodName, loadGraphWith));
    }

    /**
     * Creates a new {@link Graph} instance from the Configuration object using {@link GraphFactory}. The assumption
     * here is that the {@code Configuration} has been created by one of the
     * {@link #newGraphConfiguration(String, Class, String, LoadGraphWith.GraphData)} methods and has therefore
     * already been modified by the implementation as necessary for {@link Graph} creation.
     */
    default public Graph openTestGraph(final Configuration config) {
        return GraphFactory.open(config);
    }

    /**
     * Gets the {@code Configuration} object that can construct a {@link Graph} instance from {@link GraphFactory}.
     * Note that this method should create a {@link Graph} using the {@code graphName} of "standard", meaning it
     * should always return a configuration instance that generates the same {@link Graph} from the
     * {@link GraphFactory}.
     */
    default public Configuration standardGraphConfiguration(final Class<?> test, final String testMethodName, final LoadGraphWith.GraphData loadGraphWith) {
        return newGraphConfiguration("standard", test, testMethodName, Collections.<String, Object>emptyMap(), loadGraphWith);
    }

    /**
     * If possible (usually with persisted graph) clear the space on disk given the configuration that would be used
     * to construct the graph.  The default implementation simply calls
     * {@link #clear(Graph, org.apache.commons.configuration.Configuration)} with
     * a null graph argument.
     */
    public default void clear(final Configuration configuration) throws Exception {
        clear(null, configuration);
    }

    /**
     * Clears a {@link Graph} of all data and settings.  Implementations will have different ways of handling this.
     * It is typically expected that {@link Graph#close()} will be called and open transactions will be closed.
     * For a brute force approach, implementers can simply delete data directories provided in the configuration.
     * Implementers may choose a more elegant approach if it exists.
     * <p/>
     * Implementations should be able to accept an argument of null for the Graph, in which case the only action
     * that can be performed is a clear given the configuration.  The method will typically be called this way
     * as clean up task on setup to ensure that a persisted graph has a clear space to create a test graph.
     * <p/>
     * Calls to this method may occur multiple times for a specific test. Develop this method to be idempotent.
     */
    public void clear(final Graph graph, final Configuration configuration) throws Exception;

    /**
     * Converts an identifier from a test to an identifier accepted by the {@link Graph} instance.  Test that try to
     * utilize an Element identifier will pass it to this method before usage.  This method should be sure to
     * be consistent in the return value such that calling it with "x" should always return the same transformed
     * value.
     */
    default public Object convertId(final Object id, final Class<? extends Element> c) {
        return id;
    }

    /**
     * Converts an label from a test to an label accepted by the Graph instance.  Test that try to
     * utilize a label will pass it to this method before usage.
     */
    default public String convertLabel(final String label) {
        return label;
    }

    /**
     * When implementing this method ensure that a test suite can override any settings EXCEPT the
     * "gremlin.graph" setting which should be defined by the implementer. It should provide a
     * {@code Configuration} that will generate a graph unique to that {@code graphName}.
     *
     * @param graphName              a unique test graph name
     * @param test                   the test class
     * @param testMethodName         the name of the test
     * @param configurationOverrides settings to override defaults with.
     * @param loadGraphWith          the data set to load and will be null if no data is to be loaded
     */
    public Configuration newGraphConfiguration(final String graphName,
                                               final Class<?> test,
                                               final String testMethodName,
                                               final Map<String, Object> configurationOverrides,
                                               final LoadGraphWith.GraphData loadGraphWith);

    /**
     * When implementing this method ensure that a test suite can override any settings EXCEPT the
     * "gremlin.graph" setting which should be defined by the implementer. It should provide a
     * {@code Configuration} that will generate a graph unique to that {@code graphName}.
     *
     * @param graphName      a unique test graph name
     * @param test           the test class
     * @param testMethodName the name of the test
     * @param loadGraphWith  the data set to load and will be null if no data is to be loaded
     */
    default public Configuration newGraphConfiguration(final String graphName,
                                                       final Class<?> test,
                                                       final String testMethodName,
                                                       final LoadGraphWith.GraphData loadGraphWith) {
        return newGraphConfiguration(graphName, test, testMethodName, new HashMap<>(), loadGraphWith);
    }

    /**
     * Tests are annotated with a {@link LoadGraphWith} annotation. These annotations tell the test what kind of data
     * to preload into the graph instance.  It is up to the implementation to load the graph with the data specified
     * by that annotation. This method also represents the place where indices should be configured according the
     * the {@link Graph} implementation's API. Implementers can use the {@code testClass} and {@code testName}
     * arguments to implement test specific configurations to their graphs.
     *
     * @param graph         the {@link Graph} instance to load data into constructed by this {@code GraphProvider}
     * @param loadGraphWith the annotation for the currently running test - this value may be null if no graph
     *                      data is to be loaded in front of the test.
     * @param testClass     the test class being executed
     * @param testName      the name of the test method being executed
     */
    public void loadGraphData(final Graph graph, final LoadGraphWith loadGraphWith, final Class testClass, final String testName);

    /**
     * Get the set of concrete implementations of certain classes and interfaces utilized by the test suite. This
     * method should return any implementations or extensions of the following interfaces or classes:
     * <ul>
     * <li>{@link Edge}</li>
     * <li>{@link Element}</li>
     * <li>{@link DefaultGraphTraversal}</li>
     * <li>{@link Graph}</li>
     * <li>{@link org.apache.tinkerpop.gremlin.structure.Graph.Variables}</li>
     * <li>{@link GraphTraversal}</li>
     * <li>{@link B_LP_O_P_S_SE_SL_Traverser}</li>
     * <li>{@link Property}</li>
     * <li>{@link B_O_S_SE_SL_Traverser}</li>
     * <li>{@link Traversal}</li>
     * <li>{@link Traverser}</li>
     * <li>{@link Vertex}</li>
     * <li>{@link VertexProperty}</li>
     * </ul>
     * <p/>
     * The test suite only enforces registration of the following core structure interfaces (i.e. these classes must
     * be registered or the tests will fail to execute):
     * <ul>
     * <li>{@link Edge}</li>
     * <li>{@link Element}</li>
     * <li>{@link Graph}</li>
     * <li>{@link org.apache.tinkerpop.gremlin.structure.Graph.Variables}</li>
     * <li>{@link Property}</li>
     * <li>{@link Vertex}</li>
     * <li>{@link VertexProperty}</li>
     * </ul>
     * <p/>
     * The remaining interfaces and classes should be registered however as failure to do so, might cause failures
     * in the Groovy environment testing suite.
     * <p/>
     * Internally speaking, tests that make use of this method should bind in {@link #CORE_IMPLEMENTATIONS} to the
     * {@link Set} because these represent {@code gremlin-core} implementations that are likely not registered
     * by the vendor implementations.
     */
    public Set<Class> getImplementations();

    /**
     * Helper method for those build {@link GraphProvider} implementations that need a standard working directory
     * for tests (e.g. graphs that persist data to disk). Typically, there is no need to override the default
     * behavior of this method and if it is overridden, it is usually best to continue to use the {@link TestHelper}
     * to produce the working directory as it will create the path in the appropriate build directories.
     */
    public default String getWorkingDirectory() {
        return TestHelper.makeTestDataPath(this.getClass(), "graph-provider-data").getAbsolutePath();
    }

    /**
     * Returns a {@link TestListener} implementation that provides feedback to the {@link GraphProvider} implementation.
     * By default, this returns an empty listener.
     */
    public default Optional<TestListener> getTestListener() {
        return Optional.empty();
    }

    /**
     * An annotation to be applied to a {@code GraphProvider} implementation that provides additional information
     * about its intentions. The {@code Descriptor} is required by those {@code GraphProvider} implementations
     * that will be assigned to test suites that use
     * {@link org.apache.tinkerpop.gremlin.process.traversal.TraversalEngine.Type#COMPUTER}.
     */
    @Retention(RetentionPolicy.RUNTIME)
    @Target(ElementType.TYPE)
    @Inherited
    public @interface Descriptor {

        /**
         * The {@link GraphComputer} implementation that the {@code GraphProvider} will use when it constructs
         * a {@link Traversal} with {@link #traversal(Graph)} or {@link #traversal(Graph, TraversalStrategy[])}.
         * This value should be null if a {@link GraphComputer} is not being used.
         */
        public Class<? extends GraphComputer> computer();
    }

    public interface TestListener {
        public default void onTestStart(final Class<?> test, final String testName) {
            // do nothing
        }

        public default void onTestEnd(final Class<?> test, final String testName) {
            // do nothing
        }
    }
}<|MERGE_RESOLUTION|>--- conflicted
+++ resolved
@@ -84,32 +84,18 @@
     }};
 
     /**
-<<<<<<< HEAD
      * Create a {@link GraphTraversalSource} from a {@link Graph} instance.  The default implementation does not
-     * use {@link GraphComputer} so vendors should override as necessary if their implementation is testing
+     * use {@link GraphComputer} so providers should override as necessary if their implementation is testing
      * something that requires a different engine type, like {@link GraphComputer}.
-=======
-     * Create a {@link GraphTraversalSource} from a {@link Graph} instance.  The default implementation uses the
-     * {@link StandardTraversalEngine} so providers should override as necessary if their implementation is testing
-     * something that requires a different engine type, like those tests for
-     * {@link org.apache.tinkerpop.gremlin.process.traversal.TraversalEngine.Type}.
->>>>>>> d239a5ac
      */
     public default GraphTraversalSource traversal(final Graph graph) {
         return graph.traversal();
     }
 
     /**
-<<<<<<< HEAD
      * Create a {@link GraphTraversalSource} from a {@link Graph} instance.  The default implementation does not use
-     * {@link GraphComputer} so vendors should override as necessary if their implementation is testing
+     * {@link GraphComputer} so providers should override as necessary if their implementation is testing
      * something that requires a different engine type, like {@link GraphComputer}.
-=======
-     * Create a {@link GraphTraversalSource} from a {@link Graph} instance.  The default implementation uses the
-     * {@link StandardTraversalEngine} so providers should override as necessary if their implementation is testing
-     * something that requires a different engine type, like those tests for
-     * {@link org.apache.tinkerpop.gremlin.process.traversal.TraversalEngine.Type}.
->>>>>>> d239a5ac
      * <p/>
      * Implementations should apply strategies as necessary to the
      * {@link org.apache.tinkerpop.gremlin.process.traversal.dsl.graph.GraphTraversalSource} before calling
